#!/usr/bin/env perl

use strict;

my ($arg, $i, $j, $targ);

<<<<<<< HEAD
my @targets = qw/sjcl aes bitArray codecString codecHex codecBase64 codecBytes sha256 ccm cbc ocb2 hmac pbkdf2 random convenience bn ecc/;
=======
my @targets = qw/sjcl aes bitArray codecString codecHex codecBase64 codecBytes bn sha256 sha1 ccm ocb2 hmac pbkdf2 srp random convenience/;
>>>>>>> c2608d5a
my %deps = ('aes'=>'sjcl',
            'bitArray'=>'sjcl',
            'codecString'=>'bitArray',
            'codecHex'=>'bitArray',
            'codecBase64'=>'bitArray',
            'codecBytes'=>'bitArray',
            'sha256'=>'codecString',
<<<<<<< HEAD
            'cbc'=>'bitArray,aes',
=======
            'sha1'=>'codecString',
>>>>>>> c2608d5a
            'ccm'=>'bitArray,aes',
            'ocb2'=>'bitArray,aes',
            'hmac'=>'sha256',
            'pbkdf2'=>'hmac',
<<<<<<< HEAD
            'ecc'=>'bn',
=======
            'srp'=>'sha1,bn,bitArray',
            'bn'=>'bitArray,random',
>>>>>>> c2608d5a
            'random'=>'sha256,aes',
            'convenience'=>'ccm,pbkdf2,random');
            
my $compress = "closure";
            
my %enabled = ();
$enabled{$_} = 0 foreach (@targets);

<<<<<<< HEAD
# by default, all but codecBytes, ecc, bn, cbc
=======
# by default, all but codecBytes, srp, bn
>>>>>>> c2608d5a
$enabled{$_} = 1 foreach (qw/aes bitArray codecString codecHex codecBase64 sha256 ccm ocb2 hmac pbkdf2 random convenience/);

# argument parsing
while ($arg = shift @ARGV) {
  if ($arg =~ /^--?with-all$/) {
    foreach (@targets) {
      if ($enabled{$_} == 0) {
        $enabled{$_} = 1;
      }
    }
  } elsif ($arg =~ /^--?without-all$/) {
    foreach (@targets) {
      if ($enabled{$_} == 1) {
        $enabled{$_} = 0;
      }
    }
  } elsif ($arg =~ /^--?with-(.*)$/) {
    $targ = $1;
    $targ =~ s/-(.)/uc $1/ge;
    if (!defined $deps{$targ}) {
      print STDERR "No such target $targ\n";
      exit 1;
    }
    $enabled{$targ} = 2;
  } elsif ($arg =~ /^--?without-(.*)$/) {
    $targ = $1;
    $targ =~ s/-(.)/uc $1/ge;
    if (!defined $deps{$targ}) {
      print STDERR "No such target $targ\n";
      exit 1;
    }
    $enabled{$targ} = -1;
  } elsif ($arg =~ /^--?compress(?:or|ion)?=(none|closure|yui)$/) {
    $compress = $1;
  } else {
    my $targets = join " ", @targets;
    $targets =~ s/sjcl //;
    $targets =~ s/(.{50})\s+/$1\n    /g;
    print STDERR <<EOT;
Usage: $0 arguments...

Valid arguments are:
  --with-all: by default, include all targets
  --without-all: by default, include no targets
  
  --compress=none|closure|yui
  
  --with-TARGET: require TARGET
  --without-TARGET: forbid TARGET
  
  --help: show this message
  
  Valid targets are:
    $targets

EOT
    exit 1 unless $arg =~ /^--?help$/;
    exit 0;
  }
}

my $config = '';
my $pconfig;

# dependency analysis: forbidden
foreach $i (@targets) {
  if ($enabled{$i} > 0) {
    foreach $j (split /,/, $deps{$i}) {
      if ($enabled{$j} == -1) {
        if ($enabled{$i} == 2) {
          print STDERR "Conflicting options: $i depends on $j\n";
          exit 1;
        } else {
          $enabled{$i} = -1;
          last;
        }
      }
    }
  }
}

# reverse
foreach $i (reverse @targets) {
  if ($enabled{$i} > 0) {
    foreach $j (split /,/, $deps{$i}) {
      if ($enabled{$j} < $enabled{$i}) {
        $enabled{$j} = $enabled{$i};
      }
    }
    $config = "$i $config";
  }
}

open CONFIG, "> config.mk" or die "$!";


($pconfig = $config) =~ s/^sjcl //;
$pconfig =~ s/ /\n  /g;
print "Enabled components:\n  $pconfig\n";
print "Compression: $compress\n";

$config =~ s=\S+=core/$&.js=g;
print CONFIG "SOURCES= $config\n";

$compress = "core_$compress.js";
$compress = 'core.js' if ($compress eq 'core_none.js');

print CONFIG "COMPRESS= $compress\n";
<|MERGE_RESOLUTION|>--- conflicted
+++ resolved
@@ -4,11 +4,7 @@
 
 my ($arg, $i, $j, $targ);
 
-<<<<<<< HEAD
-my @targets = qw/sjcl aes bitArray codecString codecHex codecBase64 codecBytes sha256 ccm cbc ocb2 hmac pbkdf2 random convenience bn ecc/;
-=======
 my @targets = qw/sjcl aes bitArray codecString codecHex codecBase64 codecBytes bn sha256 sha1 ccm ocb2 hmac pbkdf2 srp random convenience/;
->>>>>>> c2608d5a
 my %deps = ('aes'=>'sjcl',
             'bitArray'=>'sjcl',
             'codecString'=>'bitArray',
@@ -16,21 +12,13 @@
             'codecBase64'=>'bitArray',
             'codecBytes'=>'bitArray',
             'sha256'=>'codecString',
-<<<<<<< HEAD
-            'cbc'=>'bitArray,aes',
-=======
             'sha1'=>'codecString',
->>>>>>> c2608d5a
             'ccm'=>'bitArray,aes',
             'ocb2'=>'bitArray,aes',
             'hmac'=>'sha256',
             'pbkdf2'=>'hmac',
-<<<<<<< HEAD
-            'ecc'=>'bn',
-=======
             'srp'=>'sha1,bn,bitArray',
             'bn'=>'bitArray,random',
->>>>>>> c2608d5a
             'random'=>'sha256,aes',
             'convenience'=>'ccm,pbkdf2,random');
             
@@ -39,11 +27,7 @@
 my %enabled = ();
 $enabled{$_} = 0 foreach (@targets);
 
-<<<<<<< HEAD
-# by default, all but codecBytes, ecc, bn, cbc
-=======
 # by default, all but codecBytes, srp, bn
->>>>>>> c2608d5a
 $enabled{$_} = 1 foreach (qw/aes bitArray codecString codecHex codecBase64 sha256 ccm ocb2 hmac pbkdf2 random convenience/);
 
 # argument parsing
