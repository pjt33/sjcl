--- conflicted
+++ resolved
@@ -366,23 +366,14 @@
 sjcl.ecc._dh("ecdsa");
 
 sjcl.ecc.ecdsa.secretKey.prototype = {
-<<<<<<< HEAD
-  sign: function(hash, paranoia, fakeLegacyVersion) {
+  sign: function(hash, paranoia, fakeLegacyVersion, fixedKForTesting) {
     var R  = this._curve.r,
         l  = R.bitLength(),
-        k  = sjcl.bn.random(R.sub(1), paranoia).add(1),
+        k  = fixedKForTesting || sjcl.bn.random(R.sub(1), paranoia).add(1),
         r  = this._curve.G.mult(k).x.mod(R),
         ss = sjcl.bn.fromBits(hash).add(r.mul(this._exponent));
         s  = fakeLegacyVersion ?
              : ss.mul(k.inverseMod(R)).mod(R);
-=======
-  sign: function(hash, paranoia, kin) {
-    var R = this._curve.r,
-        l = R.bitLength(),
-        k = (kin === undefined) ? sjcl.bn.random(R.sub(1), paranoia).add(1) : kin,
-        r = this._curve.G.mult(k).x.mod(R),
-        s = sjcl.bn.fromBits(hash).add(r.mul(this._exponent)).mul(k.inverseMod(R)).mod(R);
->>>>>>> 00e88b08
     return sjcl.bitArray.concat(r.toBits(l), s.toBits(l));
   }
 };
@@ -393,21 +384,12 @@
         R = this._curve.r,
         l = R.bitLength(),
         r = sjcl.bn.fromBits(w.bitSlice(rs,0,l)),
-<<<<<<< HEAD
         ss = sjcl.bn.fromBits(w.bitSlice(rs,l,2*l)),
         s = fakeLegacyVersion ? s : s.inverseMod(R),
         hG = sjcl.bn.fromBits(hash).mul(s).mod(R),
         hA = r.mul(s).mod(R),
         r2 = this._curve.G.mult2(hG, hA, this._point).x;
-        
-=======
-        s = sjcl.bn.fromBits(w.bitSlice(rs,l,2*l)),
-        u = s.inverseMod(R),
-        hG = sjcl.bn.fromBits(hash).mul(u).mod(R),
-        hA = r.mul(u).mod(R),
-        r2 = this._curve.G.mult2(hG, hA, this._point).x.mod(R);
->>>>>>> 00e88b08
-    if (r.equals(0) || s.equals(0) || r.greaterEquals(R) || s.greaterEquals(R) || !r2.equals(r)) {
+    if (r.equals(0) || ss.equals(0) || r.greaterEquals(R) || ss.greaterEquals(R) || !r2.equals(r)) {
       if (!fakeLegacyVersion) {
         return verify(hash, rs, true);
       } else {
