/** @fileOverview Convenince functions centered around JSON encapsulation.
 *
 * @author Emily Stark
 * @author Mike Hamburg
 * @author Dan Boneh
 */
 
 /** @namespace JSON encapsulation */
 sjcl.json = {
  /** Default values for encryption */
  defaults: { v:1, iter:1000, ks:128, ts:64, mode:"ccm", adata:"", cipher:"aes" },

  /** Simple encryption function.
   * @param {String|bitArray} password The password or key.
   * @param {String} plaintext The data to encrypt.
   * @param {Object} [params] The parameters including tag, iv and salt.
   * @param {Object} [rp] A returned version with filled-in parameters.
   * @return {String} The ciphertext.
   * @throws {sjcl.exception.invalid} if a parameter is invalid.
   */
  encrypt: function (password, plaintext, params, rp) {
    params = params || {};
    rp = rp || {};
    
    var j = sjcl.json, p = j._add({ iv: sjcl.random.randomWords(4,0) },
                                  j.defaults), tmp, prp, adata;
    j._add(p, params);
    adata = p.adata;
    if (typeof p.salt === "string") {
      p.salt = sjcl.codec.base64.toBits(p.salt);
    }
    if (typeof p.iv === "string") {
      p.iv = sjcl.codec.base64.toBits(p.iv);
    }
    
    if (!sjcl.mode[p.mode] ||
        !sjcl.cipher[p.cipher] ||
        (typeof password === "string" && p.iter <= 100) ||
        (p.ts !== 64 && p.ts !== 96 && p.ts !== 128) ||
        (p.ks !== 128 && p.ks !== 192 && p.ks !== 256) ||
        (p.iv.length < 2 || p.iv.length > 4)) {
      throw new sjcl.exception.invalid("json encrypt: invalid parameters");
    }
    
    if (typeof password === "string") {
      tmp = sjcl.misc.cachedPbkdf2(password, p);
      password = tmp.key.slice(0,p.ks/32);
      p.salt = tmp.salt;
    } else if (sjcl.ecc && password instanceof sjcl.ecc.elGamal.publicKey) {
      tmp = password.kem();
      p.kemtag = tmp.tag;
      password = tmp.key.slice(0,p.ks/32);
    }
    if (typeof plaintext === "string") {
      plaintext = sjcl.codec.utf8String.toBits(plaintext);
    }
    if (typeof adata === "string") {
      adata = sjcl.codec.utf8String.toBits(adata);
    }
    prp = new sjcl.cipher[p.cipher](password);
    
    /* return the json data */
    j._add(rp, p);
    rp.key = password;
    
    /* do the encryption */
    p.ct = sjcl.mode[p.mode].encrypt(prp, plaintext, p.iv, adata, p.ts);
    
    //return j.encode(j._subtract(p, j.defaults));
    return j.encode(p);
  },
  
  /** Simple decryption function.
   * @param {String|bitArray} password The password or key.
   * @param {String} ciphertext The ciphertext to decrypt.
   * @param {Object} [params] Additional non-default parameters.
   * @param {Object} [rp] A returned object with filled parameters.
   * @return {String} The plaintext.
   * @throws {sjcl.exception.invalid} if a parameter is invalid.
   * @throws {sjcl.exception.corrupt} if the ciphertext is corrupt.
   */
  decrypt: function (password, ciphertext, params, rp) {
    params = params || {};
    rp = rp || {};
    
    var j = sjcl.json, p = j._add(j._add(j._add({},j.defaults),j.decode(ciphertext)), params, true), ct, tmp, prp, adata=p.adata;
    if (typeof p.salt === "string") {
      p.salt = sjcl.codec.base64.toBits(p.salt);
    }
    if (typeof p.iv === "string") {
      p.iv = sjcl.codec.base64.toBits(p.iv);
    }
    
    if (!sjcl.mode[p.mode] ||
        !sjcl.cipher[p.cipher] ||
        (typeof password === "string" && p.iter <= 100) ||
        (p.ts !== 64 && p.ts !== 96 && p.ts !== 128) ||
        (p.ks !== 128 && p.ks !== 192 && p.ks !== 256) ||
        (!p.iv) ||
        (p.iv.length < 2 || p.iv.length > 4)) {
      throw new sjcl.exception.invalid("json decrypt: invalid parameters");
    }
    
    if (typeof password === "string") {
      tmp = sjcl.misc.cachedPbkdf2(password, p);
      password = tmp.key.slice(0,p.ks/32);
      p.salt  = tmp.salt;
    } else if (sjcl.ecc && password instanceof sjcl.ecc.elGamal.secretKey) {
      password = password.unkem(sjcl.codec.base64.toBits(p.kemtag)).slice(0,p.ks/32);
    }
    if (typeof adata === "string") {
      adata = sjcl.codec.utf8String.toBits(adata);
    }
    if (typeof adata === "string") {
      adata = sjcl.codec.utf8String.toBits(adata);
    }
    prp = new sjcl.cipher[p.cipher](password);
    
    /* do the decryption */
    ct = sjcl.mode[p.mode].decrypt(prp, p.ct, p.iv, adata, p.ts);
    
    /* return the json data */
    j._add(rp, p);
    rp.key = password;
    
    return sjcl.codec.utf8String.fromBits(ct);
  },
  
  /** Encode a flat structure into a JSON string.
   * @param {Object} obj The structure to encode.
   * @return {String} A JSON string.
   * @throws {sjcl.exception.invalid} if obj has a non-alphanumeric property.
   * @throws {sjcl.exception.bug} if a parameter has an unsupported type.
   */
  encode: function (obj) {
    var i, out='{', comma='';
    for (i in obj) {
      if (obj.hasOwnProperty(i)) {
        if (!i.match(/^[a-z0-9]+$/i)) {
          throw new sjcl.exception.invalid("json encode: invalid property name");
        }
<<<<<<< HEAD
        out += comma + '"' + i + '":';
=======
        out += comma + '"' + i + '"' + ':';
>>>>>>> c7cc4125
        comma = ',';
        
        switch (typeof obj[i]) {
        case 'number':
        case 'boolean':
          out += obj[i];
          break;
          
        case 'string':
          out += '"' + escape(obj[i]) + '"';
          break;
        
        case 'object':
          out += '"' + sjcl.codec.base64.fromBits(obj[i],1) + '"';
          break;
        
        default:
          throw new sjcl.exception.bug("json encode: unsupported type");
        }
      }
    }
    return out+'}';
  },
  
  /** Decode a simple (flat) JSON string into a structure.  The ciphertext,
   * adata, salt and iv will be base64-decoded.
   * @param {String} str The string.
   * @return {Object} The decoded structure.
   * @throws {sjcl.exception.invalid} if str isn't (simple) JSON.
   */
  decode: function (str) {
    str = str.replace(/\s/g,'');
    if (!str.match(/^\{.*\}$/)) { 
      throw new sjcl.exception.invalid("json decode: this isn't json!");
    }
    var a = str.replace(/^\{|\}$/g, '').split(/,/), out={}, i, m;
    for (i=0; i<a.length; i++) {
      if (!(m=a[i].match(/^(?:(["']?)([a-z][a-z0-9]*)\1):(?:(\d+)|"([a-z0-9+\/%*_.@=\-]*)")$/i))) {
        throw new sjcl.exception.invalid("json decode: this isn't json!");
      }
      if (m[3]) {
        out[m[2]] = parseInt(m[3],10);
      } else {
        out[m[2]] = m[2].match(/^(ct|salt|iv)$/) ? sjcl.codec.base64.toBits(m[4]) : unescape(m[4]);
      }
    }
    return out;
  },

  /** Insert all elements of src into target, modifying and returning target.
   * @param {Object} target The object to be modified.
   * @param {Object} src The object to pull data from.
   * @param {boolean} [requireSame=false] If true, throw an exception if any field of target differs from corresponding field of src.
   * @return {Object} target.
   * @private
   */
  _add: function (target, src, requireSame) {
    if (target === undefined) { target = {}; }
    if (src === undefined) { return target; }
    var i;
    for (i in src) {
      if (src.hasOwnProperty(i)) {
        if (requireSame && target[i] !== undefined && target[i] !== src[i]) {
          throw new sjcl.exception.invalid("required parameter overridden");
        }
        target[i] = src[i];
      }
    }
    return target;
  },
  
  /** Remove all elements of minus from plus.  Does not modify plus.
   * @private
   */
  _subtract: function (plus, minus) {
    var out = {}, i;
    
    for (i in plus) {
      if (plus.hasOwnProperty(i) && plus[i] !== minus[i]) {
        out[i] = plus[i];
      }
    }
    
    return out;
  },
  
  /** Return only the specified elements of src.
   * @private
   */
  _filter: function (src, filter) {
    var out = {}, i;
    for (i=0; i<filter.length; i++) {
      if (src[filter[i]] !== undefined) {
        out[filter[i]] = src[filter[i]];
      }
    }
    return out;
  }
};

/** Simple encryption function; convenient shorthand for sjcl.json.encrypt.
 * @param {String|bitArray} password The password or key.
 * @param {String} plaintext The data to encrypt.
 * @param {Object} [params] The parameters including tag, iv and salt.
 * @param {Object} [rp] A returned version with filled-in parameters.
 * @return {String} The ciphertext.
 */
sjcl.encrypt = sjcl.json.encrypt;

/** Simple decryption function; convenient shorthand for sjcl.json.decrypt.
 * @param {String|bitArray} password The password or key.
 * @param {String} ciphertext The ciphertext to decrypt.
 * @param {Object} [params] Additional non-default parameters.
 * @param {Object} [rp] A returned object with filled parameters.
 * @return {String} The plaintext.
 */
sjcl.decrypt = sjcl.json.decrypt;

/** The cache for cachedPbkdf2.
 * @private
 */
sjcl.misc._pbkdf2Cache = {};

/** Cached PBKDF2 key derivation.
 * @param {String} password The password.
 * @param {Object} [params] The derivation params (iteration count and optional salt).
 * @return {Object} The derived data in key, the salt in salt.
 */
sjcl.misc.cachedPbkdf2 = function (password, obj) {
  var cache = sjcl.misc._pbkdf2Cache, c, cp, str, salt, iter;
  
  obj = obj || {};
  iter = obj.iter || 1000;
  
  /* open the cache for this password and iteration count */
  cp = cache[password] = cache[password] || {};
  c = cp[iter] = cp[iter] || { firstSalt: (obj.salt && obj.salt.length) ?
                     obj.salt.slice(0) : sjcl.random.randomWords(2,0) };
          
  salt = (obj.salt === undefined) ? c.firstSalt : obj.salt;
  
  c[salt] = c[salt] || sjcl.misc.pbkdf2(password, salt, obj.iter);
  return { key: c[salt].slice(0), salt:salt.slice(0) };
};

<|MERGE_RESOLUTION|>--- conflicted
+++ resolved
@@ -139,11 +139,7 @@
         if (!i.match(/^[a-z0-9]+$/i)) {
           throw new sjcl.exception.invalid("json encode: invalid property name");
         }
-<<<<<<< HEAD
         out += comma + '"' + i + '":';
-=======
-        out += comma + '"' + i + '"' + ':';
->>>>>>> c7cc4125
         comma = ',';
         
         switch (typeof obj[i]) {
